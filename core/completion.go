--- conflicted
+++ resolved
@@ -345,7 +345,6 @@
 		if err != nil {
 			return err
 		}
-<<<<<<< HEAD
 		totalRatingVal := profile.Stats.AverageRating * float32(profile.Stats.RatingCount)
 		totalRatingVal += float32(rating.RatingData.Overall)
 		newAvg := totalRatingVal / float32(profile.Stats.RatingCount+1)
@@ -353,14 +352,6 @@
 		profile.Stats.RatingCount = profile.Stats.RatingCount + 1
 		err = n.UpdateProfile(&profile)
 		if err != nil {
-=======
-		totalRatingVal := profile.AvgRating * profile.NumRatings
-		totalRatingVal += rating.RatingData.Overall
-		newAvg := totalRatingVal / (profile.NumRatings + 1)
-		profile.AvgRating = newAvg
-		profile.NumRatings = profile.NumRatings + 1
-		if err := n.UpdateProfile(&profile); err != nil {
->>>>>>> 4d409184
 			return err
 		}
 		if err := n.updateRatingIndex(rating, ratingPath); err != nil {
